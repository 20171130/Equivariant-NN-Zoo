from functools import partial
from ..data import computeEdgeIndex
from ml_collections.config_dict import ConfigDict
import ase
from .layer_configs import featureModel, addEnergyOutput, addForceOutput


def get_config(spec=None):
    """
    Jointly predicting energy and forces.
    """
    config = ConfigDict()
    data, model = ConfigDict(), ConfigDict()
    config.data_config = data
    config.model_config = model

<<<<<<< HEAD
    config.epoch_subdivision = 10
=======
    config.epoch_subdivision = 5
>>>>>>> b79fcf96
    config.learning_rate = 1e-2
    config.batch_size = 64

    config.use_ema = True
    config.ema_decay = 0.99
    config.ema_use_num_updates = True
    config.metric_key = "validation_loss"  # saves the best model according to this

    config.max_epochs = int(1e6)
    config.early_stopping_patiences = {"validation_loss": 20}
    config.early_stopping_lower_bounds = {"LR": 1e-6}

    config.loss_coeffs = {"energy": [1e3, "MSELoss"], "forces": [1e3, "MSELoss"]}
    config.metrics_components = {"energy": ["mae"], "forces": ["mae"]}
    config.optimizer_name = "Adam"
    config.lr_scheduler_name = "ReduceLROnPlateau"
    config.lr_scheduler_patience = 1
    config.lr_scheduler_factor = 0.8

    model.n_dim = 64
    model.l_max = 2
    model.r_max = 8.0
    model.num_layers = 5
    model.node_attrs = "16x0e"
    num_types = 20

    data.n_train = 2560000
    data.n_val = 171180
    data.train_val_split = "random"
    data.shuffle = True
    data.path = "/opt/shared-data/proteindata_cz/protein_E_and_F.hdf5"
    data.type_names = list(ase.atom.atomic_numbers.keys())[:num_types]
    data.preprocess = [partial(computeEdgeIndex, r_max=model.r_max)]
    
    if spec:
        override = eval(spec)
        config.update_from_flattened_dict(override)

    edge_spherical = "1x0e+1x1o+1x2e"
    layer_configs = featureModel(
        n_dim=model.n_dim,
        l_max=model.l_max,
        edge_spherical=edge_spherical,
        node_attrs=model.node_attrs,
        edge_radial="8x0e",
        num_types=num_types,
        num_layers=model.num_layers,
        r_max=model.r_max,
    )
    # cannot compute edge vectors during preprocessing since we need the gradients
    shifts = [-3.7204, -2.2483, -3.7204, -3.7204, -3.7204, -3.7204, -7.6108, -4.0182,
        -5.2651, -3.7204, -3.7204, -3.7204, -3.7204, -3.7204, -3.7204, -3.7204,
        -3.2213, -3.7204, -3.7204, -3.7204]
    # can be computed by calling  dataset.statistics(['energy-per-atom_types-mean_std'], stride=stride )
    # refer to data.ipynb
    layer_configs = addEnergyOutput(layer_configs, shifts, output_key='energy')
    layer_configs = addForceOutput(layer_configs)
    model.update(layer_configs)
    

    return config<|MERGE_RESOLUTION|>--- conflicted
+++ resolved
@@ -14,11 +14,7 @@
     config.data_config = data
     config.model_config = model
 
-<<<<<<< HEAD
-    config.epoch_subdivision = 10
-=======
     config.epoch_subdivision = 5
->>>>>>> b79fcf96
     config.learning_rate = 1e-2
     config.batch_size = 64
 
