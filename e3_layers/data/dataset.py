import numpy as np

import ase

import torch
from torch_runstats.scatter import scatter_std, scatter_mean

from .batch import Batch
from ..utils import bincount, solver, keyMap
import h5py
from tqdm import trange

import numpy as np

import torch.utils.data
from e3nn import o3
import os
import re
import logging


class CondensedDataset(Batch):
    """
    A e3_layers.data.Batch with preprocessing, statistics and key mapping.
    """

    def __init__(self, path=None, data={}, attrs={}, key_map={}, type_names=None, preprocess=[], **kwargs):
        if not path is None:
            data, attrs = CondensedDataset.load(path)
            if isinstance(data, list):
                data = Batch.from_data_list(data, attrs).data
        super().__init__(attrs, **data)
        self.data = keyMap(self.data, key_map)
        self.attrs = keyMap(self.attrs, key_map)
            
        if type_names == None:
            type_names = ase.atom.atomic_numbers.keys()
        self.type_names = type_names
        self.preprocess = preprocess
        self.kwargs = kwargs
        
    @staticmethod
    def load(path):
        def loadFile(file):
            logging.info(f'Loading {path}')
            data = {}
            attrs = {}
            with h5py.File(file, "r") as file:
                for key in file.keys():
                    item = torch.tensor(file[key][:])
                    if item.dtype == torch.int32:
                        item = item.long()
                    elif item.dtype == torch.float64:
                        item = item.float()
                    data[key] = item
                for key in file.attrs.keys():
                    attrs[key] = file.attrs[key]
            logging.info(f'Loaded {path}')
            return data, attrs
          
        if isinstance(path, str):
            path = path.split(':')
            if len(path) == 2:
                path, regexp = path
                regexp = re.compile(regexp)
            else:
                path = path[0]
                regexp = None
<<<<<<< HEAD
            if os.path.isfile(path):
                data, attrs = loadFile(path)
            elif os.path.isdir(path):
=======
            if os.path.isdir(path):
>>>>>>> b79fcf96
                data = []
                attrs = {}
                for root, dirs, files in os.walk(path):
                    for file in files:
                        file = os.path.join(root, file)
                        if not regexp is None and regexp.match(file) is None:
                            continue
                        _data, _attrs = loadFile(file)
                        data.append(_data)
                        attrs.update(_attrs)
<<<<<<< HEAD
=======
            else:
                data, attrs = loadFile(path)
>>>>>>> b79fcf96
        else: # is a list
            data = []
            attrs = {}
            for item in path:
                x, y = CondensedDataset.load(item)
                if isinstance(x, list):
                    data += x
                else:
                    data.append(x)
                attrs.update(y)
                
        if len(data) == 0:
            logging.warning(f'No dataset file is found in {path}.')
        return data, attrs
            
    
    def __getitem__(self, idx):
        if isinstance(idx, str):
            return self.data[idx]
        elif isinstance(idx, (int, np.integer)):
            data = self.get(idx)
            for func in self.preprocess:
                data = func(data)
            return data
        else:
            dataset = self.index_select(idx)
            return dataset

    def equivarianceTest(self, size, idx=0):
        matrices = o3.rand_matrix(size)
        self.length = size
        self.data["_rotation_matrix"] = matrices
        for i in range(size):
            for key, value in self.data.items():
                if key in self.attrs:
                    transform = self.attrs[key][1]
                    if isinstance(transform, str) or isinstance(transform, o3.Irreps):
                        mat = transform.D_from_matrix(matrices[i])
                        self.data[key][i] = (
                            mat @ value[idx].transpose(-1, -2)
                        ).transpose(-1, -2)
                    else:
                        self.data[key][i] = transform(matrices[i], value[idx])

    def statistics(
        self,
        fields,
        stride: int = 1,
        unbiased: bool = True,
    ):
        n_samples = len(self) // stride
        pbar = trange(n_samples)
        pbar.set_description("loading samples for computing statistics")
        lst = [self[i * stride] for i in pbar]
        data_transformed = Batch.from_data_list(lst)
        out: list = []
        for field in fields:
            key = field.split("-")[0]
            ana_mode = field[len(key) + 1 :]
            arr = data_transformed[key]
            is_per = self.attrs[key][0]
            if not isinstance(arr, torch.Tensor):
                if np.issubdtype(arr.dtype, np.floating):
                    arr = torch.as_tensor(arr, dtype=torch.get_default_dtype())
                else:
                    arr = torch.as_tensor(arr)

            # compute statistics
            if ana_mode == "count":
                # count integers
                uniq, counts = torch.unique(
                    torch.flatten(arr), return_counts=True, sorted=True
                )
                out.append((uniq, counts))
            elif ana_mode == "rms":
                # root-mean-square
                out.append((torch.sqrt(torch.mean(arr * arr)),))

            elif ana_mode == "mean_std":
                # mean and std
                mean = torch.mean(arr, dim=0)
                std = torch.std(arr, dim=0, unbiased=unbiased)
                out.append((mean, std))

            elif ana_mode.startswith("per-node-"):
                # per-atom
                # only makes sense for a per-graph quantity
                if is_per != "graph":
                    raise ValueError(
                        f"It doesn't make sense to ask for `{ana_mode}` since `{field}` is not per-graph"
                    )
                ana_mode = ana_mode[len("per-node-") :]
                results = self._per_node_statistics(
                    ana_mode=ana_mode,
                    arr=arr,
                    batch=data_transformed.nodeSegment(),
                    unbiased=unbiased,
                )
                out.append(results)

            elif ana_mode.startswith("per-"):
                _, key, ana_mode = ana_mode.split("-")
                # per-species

                atom_types = data_transformed[key]
                results = self._per_species_statistics(
                    ana_mode,
                    arr,
                    is_per=is_per,
                    batch=data_transformed.nodeSegment(),
                    atom_types=atom_types,
                    unbiased=unbiased,
                )
                out.append(results)

            else:
                raise NotImplementedError(f"Cannot handle statistics mode {ana_mode}")

        return out

    def index_select(self, idx):
        batch = super().index_select(idx)
        dataset = CondensedDataset(type_names=self.type_names,
                                   preprocess=self.preprocess, data=batch.data, attrs=batch.attrs)
        return dataset

    def _per_node_statistics(
        self,
        ana_mode: str,
        arr: torch.Tensor,
        batch: torch.Tensor,
        unbiased: bool = True,
    ):
        """Compute "per-atom" statistics that are normalized by the number of atoms in the system.

        Only makes sense for a graph-level quantity
        """
        # using unique_consecutive handles the non-contiguous selected batch index
        _, N = torch.unique_consecutive(batch, return_counts=True)
        N = N.unsqueeze(-1)
        assert N.ndim == 2
        assert N.shape == (len(arr), 1)
        assert arr.ndim >= 2
        data_dim = arr.shape[1:]
        arr = arr / N
        assert arr.shape == (len(N),) + data_dim
        if ana_mode == "mean_std":
            mean = torch.mean(arr, dim=0)
            std = torch.std(arr, unbiased=unbiased, dim=0)
            return mean, std
        elif ana_mode == "rms":
            return (torch.sqrt(torch.mean(arr.square())),)
        else:
            raise NotImplementedError(
                f"{ana_mode} for per-atom analysis is not implemented"
            )

    def _per_species_statistics(
        self,
        ana_mode: str,
        arr: torch.Tensor,
        is_per: str,
        atom_types: torch.Tensor,
        batch: torch.Tensor,
        unbiased: bool = True,
    ):
        """Compute "per-species" statistics.

        For a graph-level quantity, models it as a linear combintation of the number of atoms of different types in the graph.

        For a per-node quantity, computes the expected statistic but for each type instead of over all nodes.
        """
        N = bincount(atom_types.squeeze(-1), batch, minlength=len(self.type_names))
        assert N.ndim == 2  # [batch, n_type]
        N = N[(N > 0).any(dim=1)]  # deal with non-contiguous batch indexes
        assert arr.ndim >= 2
        if is_per == "graph":

            if ana_mode != "mean_std":
                raise NotImplementedError(
                    f"{ana_mode} for per species analysis is not implemented for shape {arr.shape}"
                )

            N = N.type(torch.get_default_dtype())

            return solver(N, arr)

        elif is_per == "node":
            arr = arr.type(torch.get_default_dtype())

            if ana_mode == "mean_std":
                mean = scatter_mean(arr, atom_types, dim=0)
                assert mean.shape[1:] == arr.shape[1:]  # [N, dims] -> [type, dims]
                assert len(mean) == N.shape[1]
                std = scatter_std(arr, atom_types, dim=0, unbiased=unbiased)
                assert std.shape == mean.shape
                return mean, std
            elif ana_mode == "rms":
                square = scatter_mean(arr.square(), atom_types, dim=0)
                assert square.shape[1:] == arr.shape[1:]  # [N, dims] -> [type, dims]
                assert len(square) == N.shape[1]
                dims = len(square.shape) - 1
                for i in range(dims):
                    square = square.mean(axis=-1)
                return (torch.sqrt(square),)

        else:
            raise NotImplementedError<|MERGE_RESOLUTION|>--- conflicted
+++ resolved
@@ -42,7 +42,7 @@
     @staticmethod
     def load(path):
         def loadFile(file):
-            logging.info(f'Loading {path}')
+            logging.info(f'Loading {file}')
             data = {}
             attrs = {}
             with h5py.File(file, "r") as file:
@@ -55,7 +55,7 @@
                     data[key] = item
                 for key in file.attrs.keys():
                     attrs[key] = file.attrs[key]
-            logging.info(f'Loaded {path}')
+                logging.info(f'Loaded {file}')
             return data, attrs
           
         if isinstance(path, str):
@@ -66,13 +66,8 @@
             else:
                 path = path[0]
                 regexp = None
-<<<<<<< HEAD
-            if os.path.isfile(path):
-                data, attrs = loadFile(path)
-            elif os.path.isdir(path):
-=======
+
             if os.path.isdir(path):
->>>>>>> b79fcf96
                 data = []
                 attrs = {}
                 for root, dirs, files in os.walk(path):
@@ -83,11 +78,8 @@
                         _data, _attrs = loadFile(file)
                         data.append(_data)
                         attrs.update(_attrs)
-<<<<<<< HEAD
-=======
             else:
                 data, attrs = loadFile(path)
->>>>>>> b79fcf96
         else: # is a list
             data = []
             attrs = {}
